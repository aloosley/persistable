--- conflicted
+++ resolved
@@ -164,8 +164,10 @@
         """
         self.logger.info(f"Now loading {self.payload_name} payload...")
         # ToDo - add find similar file functionality
-<<<<<<< HEAD
-        loaded_payload = self.payload_io.load(self.persist_filepath.with_suffix(self.payload_file_suffix))
+
+        payload_filepath = self.persist_filepath.with_suffix(self.payload_file_suffix)
+        loaded_payload = self.payload_io.load(filepath=payload_filepath)
+
         try:
             self._validate_payload(loaded_payload)
         except Exception as exception:
@@ -173,12 +175,10 @@
                 self.logger.warning("Loaded payload was invalid (it may need to be regenerated)", exc_info=exception)
             else:
                 raise exception
+
         self._payload = loaded_payload
-=======
-        payload_filepath = self.persist_filepath.with_suffix(self.payload_file_suffix)
-        self._payload = self.payload_io.load(filepath=payload_filepath)
         self.logger.info(f"Successfully loaded payload from {payload_filepath.name}")
->>>>>>> 786ea9df
+
         self._post_load()
 
     def load_generate(self, **untracked_payload_params: Any) -> None:
